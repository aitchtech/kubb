--- conflicted
+++ resolved
@@ -241,30 +241,17 @@
         specifier: workspace:*
         version: link:../../packages/swagger-zodios
       '@tanstack/react-query':
-<<<<<<< HEAD
-        specifier: ^4.29.17
-        version: 4.29.17(react-dom@18.2.0)(react@18.2.0)
-      '@tanstack/solid-query':
-        specifier: ^4.29.17
-        version: 4.29.17(solid-js@1.7.6)
-=======
         specifier: ^4.29.18
         version: 4.29.18(react-dom@18.2.0)(react@18.2.0)
       '@tanstack/solid-query':
         specifier: ^4.29.17
         version: 4.29.17(solid-js@1.7.7)
->>>>>>> af27ee58
       '@tanstack/svelte-query':
         specifier: ^4.29.17
         version: 4.29.17(svelte@3.54.0)
       '@tanstack/vue-query':
-<<<<<<< HEAD
-        specifier: ^4.29.17
-        version: 4.29.17(vue@3.3.4)
-=======
         specifier: ^4.29.18
         version: 4.29.18(vue@3.3.4)
->>>>>>> af27ee58
       '@zodios/core':
         specifier: ^10.9.2
         version: 10.9.2(axios@1.4.0)(zod@3.21.4)
@@ -359,7 +346,7 @@
         version: 5.1.3
       vite:
         specifier: ^4.3.9
-        version: 4.3.9(@types/node@20.3.1)
+        version: 4.3.9(@types/node@20.3.2)
 
   examples/faker:
     dependencies:
@@ -454,7 +441,7 @@
         version: 5.1.3
       vite:
         specifier: ^4.3.9
-        version: 4.3.9(@types/node@20.3.1)
+        version: 4.3.9(@types/node@20.3.2)
 
   examples/react-query:
     dependencies:
@@ -477,13 +464,8 @@
         specifier: workspace:*
         version: link:../../packages/swagger-ts
       '@tanstack/react-query':
-<<<<<<< HEAD
-        specifier: ^4.29.17
-        version: 4.29.17(react-dom@18.2.0)(react@18.2.0)
-=======
         specifier: ^4.29.18
         version: 4.29.18(react-dom@18.2.0)(react@18.2.0)
->>>>>>> af27ee58
       axios:
         specifier: ^1.4.0
         version: 1.4.0
@@ -537,13 +519,8 @@
         specifier: workspace:*
         version: link:../../packages/swagger-ts
       '@tanstack/react-query':
-<<<<<<< HEAD
-        specifier: ^4.29.17
-        version: 4.29.17(react-dom@18.2.0)(react@18.2.0)
-=======
         specifier: ^4.29.18
         version: 4.29.18(react-dom@18.2.0)(react@18.2.0)
->>>>>>> af27ee58
       axios:
         specifier: ^1.4.0
         version: 1.4.0
@@ -579,11 +556,7 @@
         version: link:../../packages/swagger-zod
       '@tanstack/solid-query':
         specifier: ^4.29.17
-<<<<<<< HEAD
-        version: 4.29.17(solid-js@1.7.6)
-=======
         version: 4.29.17(solid-js@1.7.7)
->>>>>>> af27ee58
       axios:
         specifier: ^1.4.0
         version: 1.4.0
@@ -729,13 +702,8 @@
         specifier: workspace:*
         version: link:../../packages/swagger-zod
       '@tanstack/vue-query':
-<<<<<<< HEAD
-        specifier: ^4.29.17
-        version: 4.29.17(vue@3.3.4)
-=======
         specifier: ^4.29.18
         version: 4.29.18(vue@3.3.4)
->>>>>>> af27ee58
       axios:
         specifier: ^1.4.0
         version: 1.4.0
@@ -3055,13 +3023,8 @@
       use-sync-external-store: 1.2.0(react@18.2.0)
     dev: false
 
-<<<<<<< HEAD
-  /@tanstack/react-query@4.29.17(react-dom@18.2.0)(react@18.2.0):
-    resolution: {integrity: sha512-udOy/jgqiBHBAP93YPAU3QoVYO+Rtx9HT/10xGDQzC8iQU/wIxcIaT/usX+1NSzoUFYU5hUcPaNErPWZnR7XgA==}
-=======
   /@tanstack/react-query@4.29.18(react-dom@18.2.0)(react@18.2.0):
     resolution: {integrity: sha512-CyoxrT8U7MWLZOdl0XLCiHC+W5cnXNELafFtzcsrwrALiUulONEfWFl6TzgvENfhC50OBjVGy/6Yl3YsIhAM6g==}
->>>>>>> af27ee58
     peerDependencies:
       react: ^16.8.0 || ^17.0.0 || ^18.0.0
       react-dom: ^16.8.0 || ^17.0.0 || ^18.0.0
@@ -3073,10 +3036,6 @@
         optional: true
     dependencies:
       '@tanstack/query-core': 4.29.17
-<<<<<<< HEAD
-      client-only: 0.0.1
-=======
->>>>>>> af27ee58
       react: 18.2.0
       react-dom: 18.2.0(react@18.2.0)
       use-sync-external-store: 1.2.0(react@18.2.0)
@@ -3091,21 +3050,13 @@
       solid-js: 1.7.6
     dev: false
 
-<<<<<<< HEAD
-  /@tanstack/solid-query@4.29.17(solid-js@1.7.6):
-=======
   /@tanstack/solid-query@4.29.17(solid-js@1.7.7):
->>>>>>> af27ee58
     resolution: {integrity: sha512-z2HNuvHmvJ8oqKj3Up/ZVqb5zHWY1jyfhHH6eunn25vYlOl3zKRnzT8USPwmO6Ny3UfKUxVYsvpiVfmh6FeKcQ==}
     peerDependencies:
       solid-js: ^1.5.7
     dependencies:
       '@tanstack/query-core': 4.29.17
-<<<<<<< HEAD
-      solid-js: 1.7.6
-=======
       solid-js: 1.7.7
->>>>>>> af27ee58
     dev: false
 
   /@tanstack/svelte-query@4.29.15(svelte@3.54.0):
@@ -3142,13 +3093,8 @@
       vue-demi: 0.13.11(vue@3.3.4)
     dev: false
 
-<<<<<<< HEAD
-  /@tanstack/vue-query@4.29.17(vue@3.3.4):
-    resolution: {integrity: sha512-rja7/9Bbs1iEe07yDzjdEfY63e3+ngxEPp60b7abPa1dUWblsC6RepfJrMg08RqH6CRIrwNx2cJsowVJ3T9hGA==}
-=======
   /@tanstack/vue-query@4.29.18(vue@3.3.4):
     resolution: {integrity: sha512-4lBbseNR+ScWMLa5wZpKXQ1n6SSCXO7dChHs3WbYkP9fR3EC9B7RzhXI/OttRD2FGaL1kUOy4HDZMpAK8fkXsg==}
->>>>>>> af27ee58
     peerDependencies:
       '@vue/composition-api': ^1.1.2
       vue: ^2.5.0 || ^3.0.0
