--- conflicted
+++ resolved
@@ -1,12 +1,7 @@
 {
   "name": "kubb",
-<<<<<<< HEAD
-  "version": "1.7.2",
+  "version": "1.7.3",
   "description": "OpenAPI to TypeScript, React-Query, Zod, Zodios, Faker.js, MSW and Axios.",
-=======
-  "version": "1.7.3",
-  "description": "OpenAPI to TypeScript, React-Query, Zod, Zodios, Faker.js and Axios.",
->>>>>>> 5fd19a2a
   "keywords": [
     "typescript",
     "plugins",
