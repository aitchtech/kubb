--- conflicted
+++ resolved
@@ -1,10 +1,6 @@
 {
   "name": "@kubb/swagger",
-<<<<<<< HEAD
-  "version": "1.3.4",
-=======
-  "version": "1.3.1",
->>>>>>> 8741056f
+  "version": "1.4.0",
   "description": "Generator swagger",
   "keywords": [
     "typescript",
