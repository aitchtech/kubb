--- conflicted
+++ resolved
@@ -47,9 +47,6 @@
     "items": {
       "about": {
         "title": "About Kubb",
-<<<<<<< HEAD
-        "href": "/about"
-=======
         "href": "/about",
         "hidden": true
       },
@@ -57,7 +54,6 @@
         "title": "Releases",
         "href": "https://github.com/kubb-project/kubb/releases",
         "newWindow": true
->>>>>>> 99ae8228
       }
     }
   }
